--- conflicted
+++ resolved
@@ -34,12 +34,9 @@
     <string name="file_clicked">File clicked: %1$s</string>
 
     <!-- Emulation Overlay -->
-<<<<<<< HEAD
     <string name="enable_input_overlay">Enable Input Overlay</string>
     <string name="disable_input_overlay">Disable Input Overlay</string>
-=======
     <string name="overlay_screenshot">Take Screenshot</string>
->>>>>>> f292819f
     <string name="overlay_savestate">Save State</string>
     <string name="overlay_loadstate">Load State</string>
     <string name="overlay_exit_emulation">Exit</string>
